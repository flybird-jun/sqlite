--- conflicted
+++ resolved
@@ -2985,11 +2985,7 @@
     testcase( pTerm->eOperator & WO_IN );
     if( (pTerm->eOperator & (WO_ISNULL|WO_IN))==0 ){
       Expr *pRight = pTerm->pExpr->pRight;
-<<<<<<< HEAD
-      if( sqlite3ExprCanBeNull(pRight) && pTerm->eOperator!=WO_IS ){
-=======
       if( (pTerm->wtFlags & TERM_IS)==0 && sqlite3ExprCanBeNull(pRight) ){
->>>>>>> e8d0c61f
         sqlite3VdbeAddOp2(v, OP_IsNull, regBase+j, pLevel->addrBrk);
         VdbeCoverage(v);
       }
@@ -4330,9 +4326,6 @@
       pWInfo->pLoops = p->pNextLoop;
       whereLoopDelete(db, p);
     }
-    if( pWInfo->bShortcut ){
-      whereLoopClear(db, pWInfo->a[0].pWLoop);
-    }
     sqlite3DbFree(db, pWInfo);
   }
 }
@@ -5585,6 +5578,7 @@
 
   /* Loop over the tables in the join, from left to right */
   pNew = pBuilder->pNew;
+  whereLoopInit(pNew);
   for(iTab=0, pItem=pTabList->a; iTab<nTabList; iTab++, pItem++){
     pNew->iTab = iTab;
     pNew->maskSelf = getMask(&pWInfo->sMaskSet, pItem->iCursor);
@@ -6301,7 +6295,7 @@
 ** no-frills query planner.  Return zero if this query needs the 
 ** general-purpose query planner.
 */
-static int whereShortCut(sqlite3 *db, WhereLoopBuilder *pBuilder){
+static int whereShortCut(WhereLoopBuilder *pBuilder){
   WhereInfo *pWInfo;
   struct SrcList_item *pItem;
   WhereClause *pWC;
@@ -6335,22 +6329,13 @@
     pLoop->rRun = 33;  /* 33==sqlite3LogEst(10) */
   }else{
     for(pIdx=pTab->pIndex; pIdx; pIdx=pIdx->pNext){
-      u32 mask = WO_EQ;
       assert( pLoop->aLTermSpace==pLoop->aLTerm );
-      if( HasRowid(pTab)==0 && IsPrimaryKeyIndex(pIdx) ){
-        mask |= WO_IS;
-        if( whereLoopResize(db, pLoop, pIdx->nKeyCol) ) return 1;
-      }else
       if( !IsUniqueIndex(pIdx)
        || pIdx->pPartIdxWhere!=0 
        || pIdx->nKeyCol>ArraySize(pLoop->aLTermSpace) 
       ) continue;
       for(j=0; j<pIdx->nKeyCol; j++){
-<<<<<<< HEAD
-        pTerm = findTerm(pWC, iCur, pIdx->aiColumn[j], 0, mask, pIdx);
-=======
         pTerm = findTerm(pWC, iCur, pIdx->aiColumn[j], 0, WO_EQ|WO_IS, pIdx);
->>>>>>> e8d0c61f
         if( pTerm==0 ) break;
          testcase( pTerm->eOperator & WO_IS );
         pLoop->aLTerm[j] = pTerm;
@@ -6381,7 +6366,6 @@
 #ifdef SQLITE_DEBUG
     pLoop->cId = '0';
 #endif
-    pWInfo->bShortcut = 1;
     return 1;
   }
   return 0;
@@ -6652,7 +6636,7 @@
   }
 #endif
 
-  if( nTabList!=1 || whereShortCut(db, &sWLB)==0 ){
+  if( nTabList!=1 || whereShortCut(&sWLB)==0 ){
     rc = whereLoopAddAll(&sWLB);
     if( rc ) goto whereBeginError;
   
